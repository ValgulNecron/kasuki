--- conflicted
+++ resolved
@@ -45,10 +45,7 @@
 os_info = "3.8.2"
 rcgen = "0.13.1"
 markdown_converter = "0.2.0"
-<<<<<<< HEAD
-=======
 futures = "0.3.30"
->>>>>>> 242631c4
 
 [build-dependencies]
 tonic-build = "0.11.0"
