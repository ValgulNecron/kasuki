# TODO


## BOT

- General part:
<<<<<<< HEAD
    - [X] Change how the text is displayed to support localization. — Done.
    - [X] Clean the code. — Done.
    - [X] Find a name for the bot. — Found one kasuki.
      if you have any better, don't hesitate to recommend.
    - [x] Add a bdd for some stuff prob sqlite but not sure. — Added sqlite db.
    - [X] Banner. Show your or a specified user banner. — Done.
    - [X] Profil. Show a user profile and some info. — Done.
    - [X] Add support to turn on and off module. — Done.
    - [X] Create a parser because some desc uses html and not markdown. — Done. Will need to check to be sure all is
      done.
    - [ ] Poll feature with custom choice and a graph afterward for comparison.
    - [X] Figure out the necessary deps to work. Once found, change the dockerfile to use an ubuntu base image to reduce
      size — Done.
    - [X] Better error handling.
      Different error messages,
      type and replies everytime not in certain condition.
      — working on it.
      Should be olay believe there is still some risk of panic will need to see in the long term.
    - [ ] Localisation for response — Done except for some other "minor" stuff.
    - [ ] Localisation for command — Working on it. Compare will be done later.
    - [ ] Rename function, structure, command name etc... so it makes more sense.
=======
  - [X] Change how the text is displayed to support localization. — Done.
  - [X] Clean the code. — Done.
  - [X] Find a name for the bot. — Found one kasuki. if you have any better, don't hesitate to recommend.
  - [x] Add a bdd for some stuff prob sqlite but not sure. — Added sqlite db.
  - [X] Banner. Show your or a specified user banner. — Done.
  - [X] Profil. Show a user profile and some info. — Done.
  - [X] Add support to turn on and off module. — Done.
  - [X] Create a parser because some desc uses html and not markdown. — Done. Will need to check to be sure all is
    done.
  - [ ] Poll feature with custom choice and a graph afterward for comparison.
  - [X] Figure out the necessary deps to work. Once found, change the dockerfile to use an ubuntu base image to reduce
    size — Done.
  - [X] Better error handling.
    Different error messages,
    type and replies everytime not in certain condition.
    — working on it.
    Should be okay believe there is still some risk of panic will need to see in the long term.
  - [ ] Localisation for response — Done except for some other "minor" stuff. Lazy to continue
  - [ ] Localisation for command — Working on it. Compare will be done later. Lazy to continue
  - [ ] Rename function, structure, command name etc... so it makes more sense. Started lazy to continue
>>>>>>> 5d220c00

- Anime submodule:
    - [X] Finish comparison function.   
      — V1 done. — Will need to be better, but it works.
      Ideas of improvement add a score on
      how close two people are (affinity score).
      — And have better formatting for the text.
    - [X] Add character search function. — Added character research with name.
    - [X] Add staff search function. — Added staff research with name.
    - [X] Add search feature with a type. — Work for all.
    - [X] Bind anilist account to discord for /user. — Added register command and edited user command.
    - [X] Random /random {anime, manga}. — Added random for both anime and manga. Manga random can give ln.
    - [ ] Rework the xp in struct_level to something easier. — Too lazy to balance
    - [X] Add caching to all requests. — Done now will need to rework random.rs cause it double cache. 3days cache
      except
      for "high" priority request like user data.
    - [X] Send anime release to a channel.
      — Done
    - [ ] List all activity
    - [ ] Delete an activity.
<<<<<<< HEAD
    - [ ] Try to do the same for manga.
      with [https://www.mangaupdates.com/series.html?id=70263](https://www.mangaupdates.com/series.html?id=70263)
      (for
      this one only selected manga not all seasonal).
      — Did some digging seem possible. I will do anime-first trough.
    - [ ] Activity command (auto sends activity of a user to a channel).
      — Same as anime, but this one will be hard since
      a user can do update every second like every year. Will either have delay or be resource intensive.
    - [X] Add a "delay" option to delay notification.
      — (like 1h for a translation).
      — Need anime notification first.
      it will be easy once anime is done. On wait but will be done
    - [ ] Take [https://anilist.co/forum/thread/64835](https://anilist.co/forum/thread/64835)
      idea of generating image
      with a seiyuu and va role.
      — This is possible, I'm not competent enough.
    - [ ] Get all the register users of the server.
      Working on it after finishing anime activity.
    - [X] Add studio search.
    - [X] Add commands that give the best waifu. — Done.
=======
  - [ ] Try to do the same for manga.
    with [https://www.mangaupdates.com/series.html?id=70263](https://www.mangaupdates.com/series.html?id=70263)
    (for
    this one only selected manga not all seasonal).
    — Did some digging seem possible. I will do anime-first trough.
  - [ ] Activity command (auto sends activity of a user to a channel).
    — Same as anime, but this one will be hard since
    a user can do update every second like every year. Will either have delay or be resource intensive.
  - [X] Add a "delay" option to delay notification.
    — (like 1h for a translation).
    — Need anime notification first.
    it will be easy once anime is done. On wait but will be done
  - [ ] Take [https://anilist.co/forum/thread/64835](https://anilist.co/forum/thread/64835)
    idea of generating image
    with a seiyuu and va role.
    — This is possible, I'm not competent enough.
  - [ ] Get all the register users of the server.
    Working on it after finishing anime activity.
  - [X] Add studio search.
  - [X] Add commands that give the best waifu. — Done.
>>>>>>> 5d220c00

- AI submodule:
    - [X] Image generation with AI. — Done.
    - [X] Video transcription. — Done.
    - [X] Video translation. — Done.
    - [ ] Ask a question and reply the response. — Not a priority.

- Moderation submodule:
    - [ ] General moderation stuff

## Website

for those of you who prefer web dev.\
[https://github.com/ValgulNecron/kasuki_website](https://github.com/ValgulNecron/kasuki_website)

# Vision

The bot is in the first place,
a bot that interfaces discord and the anilist api,
letting users get different information from it.
There are also multiple secondary modules that will be added
when I have ideas or want to test things.

# Contributing

## I know how to code in rust

Then please check the todo and follow CONTRIBUTING.md to add feature if the todo is complete, or you want to do
something else, just do it and open a pr afterward.

## I don't know how to code in rust but still want to contribute

1. You can add new langage by adding a translation in the file located in lang_file and adding it to
   lang_file/available_lang.json
2. Contribute to this guide by making it clearer on how to use/ how it works.
3. Or by opening an issue with enhancement or new feature you want to see.

Please note that for embed you will need to use ISO-639-1 and if no ISO-639-1 exist or need to be more specific like the
different "version" of chinese use ISO-639-3 and if still not like with a specific chinese written in pinyin, I used the
ISO-639-3 code for mandarin chinese (cmn) and added a p for pinyin

if working on command_register please use the same structure,
but the "code" field should respect discord locale https://discord.com/developers/docs/reference#locales

# How to use

## 1. Add the bot to your server

you can add my instance of the bot
with [this link](https://discord.com/api/oauth2/authorize?client_id=923286536445894697&permissions=533113194560&scope=bot)

## 2. Self-host your instance

### tested on:

<<<<<<< HEAD
linux: ubuntu x86-64
=======

linux: ubuntu 22.04.2 x86-64
>>>>>>> 5d220c00

Requirement: libssl-dev libsqlite3-dev libpng-dev libjpeg-dev ca-certificates

windows: windows 10 and 11

### Docker

- Install docker and docker compose.
- Clone this repo.

```bash
git clone https://github.com/ValgulNecron/DIscordAnilistBotRS.git
```

- edit compose-default.yml file and add your discord bot token.
  (not sure if it works or needs to be renamed to
  compose.yml or docker-compose.yml)
- run docker compose.

```bash
docker compose up -d
```

Please remember that after a pull you will need to rebuild

```bash
docker compose up -d --build 
```

### or Rust

- Install rust.
- Clone this repo.

```bash
git clone https://github.com/ValgulNecron/DIscordAnilistBotRS.git
```

- edit .env-default file and add your discord bot token and rename it to .env.
- run cargo.

```bash
cargo run --release
```

# Commands

## /!\ Not updated /!\

- General:
    - /info - Show info about bot.
    - /ping - Check if the bot responds to command.
    - /lang - let you change the langage for your guild. require admin perm.
- Anime:
    - /anime - Show info about anime.
    - /character - Show info on a character.
    - /compare - Compare 2 different user.
    - /level - Show your level based on what you read and watched.
    - /ln - Show info about light novel.
    - /manga - Show info about manga.
    - /random - Give a random anime or manga.
    - /register - Link your anilist and discord account.
    - /search - Let you search for a different type. Like ln, manga, etc...
    - /staff - Give information about a specified staff.
    - /user - Show info about user.
- AI:
<<<<<<< HEAD
    - /image - Generate an image from a description.
    - /transcript - Transcript a video or an audio file with a size limit of 25mb.
    - /translation
      — Create a translated transcript of video or an audio file with a size limit of 25mb.
=======
  - /image - Generate an image from a description.
  - /transcript - Transcript a video or an audio file with a size limit of 25mb.
  - /translation
    — Create a translated transcript of video or an audio file with a size limit of 25mb.
>>>>>>> 5d220c00

# Credit

- Thanks Srayeals for the badge I use as the bot
  pfp. ([https://anilist.co/forum/thread/20292](https://anilist.co/forum/thread/20292), [https://anilist.co/user/Srayeals](https://anilist.co/user/Srayeals))
- Annie May for the idea of having a discord bot linked to anilist (not the only one but the one I used and do not work
  anymore.)
- [https://anilist.co/forum/thread/64835](https://anilist.co/forum/thread/64835) For seiyuu and va role image generation
  idea.
- [https://github.com/Skittyblock/AniBot](https://github.com/Skittyblock/AniBot) For auto-complete on command, did not
  even know it existed before.

# Stat


![kasuki](https://counter.valgul.moe/get/@kasuki?theme=gelbooru)
[![Codacy Badge](https://app.codacy.com/project/badge/Grade/987dc84319a24235a346a662ca9045c1)](https://app.codacy.com/gh/ValgulNecron/kasuki/dashboard?utm_source=gh&utm_medium=referral&utm_content=&utm_campaign=Badge_grade)
![Code Activity](https://img.shields.io/github/commit-activity/w/valgulnecron/kasuki/master?style=plastic)<|MERGE_RESOLUTION|>--- conflicted
+++ resolved
@@ -4,29 +4,6 @@
 ## BOT
 
 - General part:
-<<<<<<< HEAD
-    - [X] Change how the text is displayed to support localization. — Done.
-    - [X] Clean the code. — Done.
-    - [X] Find a name for the bot. — Found one kasuki.
-      if you have any better, don't hesitate to recommend.
-    - [x] Add a bdd for some stuff prob sqlite but not sure. — Added sqlite db.
-    - [X] Banner. Show your or a specified user banner. — Done.
-    - [X] Profil. Show a user profile and some info. — Done.
-    - [X] Add support to turn on and off module. — Done.
-    - [X] Create a parser because some desc uses html and not markdown. — Done. Will need to check to be sure all is
-      done.
-    - [ ] Poll feature with custom choice and a graph afterward for comparison.
-    - [X] Figure out the necessary deps to work. Once found, change the dockerfile to use an ubuntu base image to reduce
-      size — Done.
-    - [X] Better error handling.
-      Different error messages,
-      type and replies everytime not in certain condition.
-      — working on it.
-      Should be olay believe there is still some risk of panic will need to see in the long term.
-    - [ ] Localisation for response — Done except for some other "minor" stuff.
-    - [ ] Localisation for command — Working on it. Compare will be done later.
-    - [ ] Rename function, structure, command name etc... so it makes more sense.
-=======
   - [X] Change how the text is displayed to support localization. — Done.
   - [X] Clean the code. — Done.
   - [X] Find a name for the bot. — Found one kasuki. if you have any better, don't hesitate to recommend.
@@ -47,7 +24,6 @@
   - [ ] Localisation for response — Done except for some other "minor" stuff. Lazy to continue
   - [ ] Localisation for command — Working on it. Compare will be done later. Lazy to continue
   - [ ] Rename function, structure, command name etc... so it makes more sense. Started lazy to continue
->>>>>>> 5d220c00
 
 - Anime submodule:
     - [X] Finish comparison function.   
@@ -68,7 +44,6 @@
       — Done
     - [ ] List all activity
     - [ ] Delete an activity.
-<<<<<<< HEAD
     - [ ] Try to do the same for manga.
       with [https://www.mangaupdates.com/series.html?id=70263](https://www.mangaupdates.com/series.html?id=70263)
       (for
@@ -89,28 +64,6 @@
       Working on it after finishing anime activity.
     - [X] Add studio search.
     - [X] Add commands that give the best waifu. — Done.
-=======
-  - [ ] Try to do the same for manga.
-    with [https://www.mangaupdates.com/series.html?id=70263](https://www.mangaupdates.com/series.html?id=70263)
-    (for
-    this one only selected manga not all seasonal).
-    — Did some digging seem possible. I will do anime-first trough.
-  - [ ] Activity command (auto sends activity of a user to a channel).
-    — Same as anime, but this one will be hard since
-    a user can do update every second like every year. Will either have delay or be resource intensive.
-  - [X] Add a "delay" option to delay notification.
-    — (like 1h for a translation).
-    — Need anime notification first.
-    it will be easy once anime is done. On wait but will be done
-  - [ ] Take [https://anilist.co/forum/thread/64835](https://anilist.co/forum/thread/64835)
-    idea of generating image
-    with a seiyuu and va role.
-    — This is possible, I'm not competent enough.
-  - [ ] Get all the register users of the server.
-    Working on it after finishing anime activity.
-  - [X] Add studio search.
-  - [X] Add commands that give the best waifu. — Done.
->>>>>>> 5d220c00
 
 - AI submodule:
     - [X] Image generation with AI. — Done.
@@ -166,12 +119,7 @@
 
 ### tested on:
 
-<<<<<<< HEAD
-linux: ubuntu x86-64
-=======
-
 linux: ubuntu 22.04.2 x86-64
->>>>>>> 5d220c00
 
 Requirement: libssl-dev libsqlite3-dev libpng-dev libjpeg-dev ca-certificates
 
@@ -238,17 +186,10 @@
     - /staff - Give information about a specified staff.
     - /user - Show info about user.
 - AI:
-<<<<<<< HEAD
-    - /image - Generate an image from a description.
-    - /transcript - Transcript a video or an audio file with a size limit of 25mb.
-    - /translation
-      — Create a translated transcript of video or an audio file with a size limit of 25mb.
-=======
   - /image - Generate an image from a description.
   - /transcript - Transcript a video or an audio file with a size limit of 25mb.
   - /translation
     — Create a translated transcript of video or an audio file with a size limit of 25mb.
->>>>>>> 5d220c00
 
 # Credit
 
