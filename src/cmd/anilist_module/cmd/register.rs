--- conflicted
+++ resolved
@@ -19,11 +19,7 @@
 };
 use crate::cmd::general_module::function::get_guild_langage::get_guild_langage;
 use crate::cmd::general_module::function::pool::get_pool;
-<<<<<<< HEAD
 use crate::cmd::lang_struct::embed::anilist::struct_lang_register::RegisterLocalisedText;
-=======
-use crate::cmd::general_module::lang_struct::RegisterLocalisedText;
->>>>>>> 5d220c00
 use crate::cmd::lang_struct::register::anilist::struct_register_register::RegisterLocalisedRegister;
 
 pub async fn run(
@@ -119,11 +115,7 @@
 
 pub fn register(command: &mut CreateApplicationCommand) -> &mut CreateApplicationCommand {
     let registers = RegisterLocalisedRegister::get_register_register_localised().unwrap();
-<<<<<<< HEAD
-    command
-=======
     let command = command
->>>>>>> 5d220c00
         .name("register")
         .description("Register your anilist username for ease of use.")
         .create_option(|option| {
