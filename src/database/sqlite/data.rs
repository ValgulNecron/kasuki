--- conflicted
+++ resolved
@@ -196,6 +196,7 @@
     Ok(())
 }
 
+
 pub async fn remove_data_activity_status_sqlite(
     server_id: String,
     anime_id: String,
@@ -231,15 +232,9 @@
     let row: (Option<String>, Option<bool>, Option<bool>, Option<bool>, Option<bool>) = sqlx::query_as(
         "SELECT id, ai_module, anilist_module, game_module, new_member FROM module_activation WHERE guild = 1",
     )
-<<<<<<< HEAD
         .fetch_one(&pool)
         .await
         .unwrap_or((None, None, None, None, None));
-=======
-    .fetch_one(&pool)
-    .await
-    .unwrap_or((None, None, None, None, None));
->>>>>>> 1f577101
     pool.close().await;
 
     Ok(row)
