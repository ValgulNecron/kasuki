use sqlx::{Pool, Sqlite};
use std::fs::File;
use std::path::Path;

use crate::constant::{CACHE_SQLITE_DB, DATA_SQLITE_DB};
use crate::error_enum::AppError;
use crate::error_enum::AppError::{FailedToCreateAFile, SqlCreateError};
use crate::sqls::sqlite::pool::get_sqlite_pool;

/// Initializes SQLite database.
///
/// This function checks if the SQLite database files exist and creates them if they don't.
/// It then initializes the database by creating necessary tables and indices.
/// This function uses two separate SQLite databases: one for data and one for cache.
pub async fn init_sqlite() -> Result<(), AppError> {
    let p = Path::new(DATA_SQLITE_DB);
    if !p.exists() {
        match File::create(p) {
            Ok(_) => {}
            Err(e) => {
                println!("Failed to create the file {} : {}", DATA_SQLITE_DB, e);
                return Err(FailedToCreateAFile(String::from(
                    "Failed to create db file.",
                )));
            }
        }
    }
    let p = Path::new(CACHE_SQLITE_DB);
    if !p.exists() {
        match File::create(p) {
            Ok(_) => {}
            Err(e) => {
                println!("Failed to create the file {} : {}", CACHE_SQLITE_DB, e);
                return Err(FailedToCreateAFile(String::from(
                    "Failed to create db file.",
                )));
            }
        }
    }
    let pool = get_sqlite_pool(CACHE_SQLITE_DB).await?;
    init_sqlite_cache(&pool).await?;
    pool.close().await;
    let pool = get_sqlite_pool(DATA_SQLITE_DB).await?;
    init_sqlite_data(&pool).await?;
    pool.close().await;
    Ok(())
}

async fn init_sqlite_cache(pool: &Pool<Sqlite>) -> Result<(), AppError> {
    sqlx::query(
        "CREATE TABLE IF NOT EXISTS request_cache (
            json TEXT PRIMARY KEY,
            response TEXT NOT NULL,
            last_updated INTEGER NOT NULL
        )",
    )
    .execute(pool)
    .await
    .map_err(|_| SqlCreateError(String::from("Failed to create the database table.")))?;

    sqlx::query(
        "CREATE TABLE IF NOT EXISTS cache_stats (
            key TEXT PRIMARY KEY,
            response TEXT NOT NULL,
            last_updated INTEGER NOT NULL,
            last_page INTEGER NOT NULL
        )",
    )
    .execute(pool)
    .await
    .map_err(|_| SqlCreateError(String::from("Failed to create the database table.")))?;

    sqlx::query(
        "CREATE TABLE IF NOT EXISTS activity_data (
        anime_id TEXT,
        timestamp TEXT,
        server_id TEXT,
        webhook TEXT,
        episode TEXT,
        name TEXT,
        delays INTEGER DEFAULT 0,
        PRIMARY KEY (anime_id, server_id)
    )",
    )
    .execute(pool)
    .await
    .map_err(|_| SqlCreateError(String::from("Failed to create the database table.")))?;
    Ok(())
}

/// Initializes the SQLite tables and data.
///
/// # Arguments
///
/// * `_pool` - A reference to the SQLite connection pool.
async fn init_sqlite_data(pool: &Pool<Sqlite>) -> Result<(), AppError> {
    sqlx::query(
        "CREATE TABLE IF NOT EXISTS ping_history (
                    shard_id TEXT,
                    timestamp TEXT,
                    ping TEXT NOT NULL,
                    PRIMARY KEY (shard_id, timestamp)
                )",
    )
    .execute(pool)
    .await
    .map_err(|_| SqlCreateError(String::from("Failed to create the database table.")))?;

    sqlx::query(
        "CREATE TABLE IF NOT EXISTS guild_lang (
            guild TEXT PRIMARY KEY,
            lang_struct TEXT NOT NULL
        )",
    )
    .execute(pool)
    .await
    .map_err(|_| SqlCreateError(String::from("Failed to create the database table.")))?;

    sqlx::query(
        "CREATE TABLE IF NOT EXISTS activity_data (
        anime_id TEXT,
        timestamp TEXT,
        server_id TEXT,
        webhook TEXT,
        episode TEXT,
        name TEXT,
        delays INTEGER DEFAULT 0,
        PRIMARY KEY (anime_id, server_id)
    )",
    )
    .execute(pool)
    .await
    .map_err(|_| SqlCreateError(String::from("Failed to create the database table.")))?;

    sqlx::query(
        "CREATE TABLE IF NOT EXISTS module_activation (
            guild_id TEXT PRIMARY KEY,
            ai_module INTEGER,
            anilist_module INTEGER
        )",
    )
    .execute(pool)
    .await
    .map_err(|_| SqlCreateError(String::from("Failed to create the database table.")))?;

    sqlx::query(
        "CREATE TABLE IF NOT EXISTS global_kill_switch (
            id TEXT PRIMARY KEY,
            ai_module INTEGER,
            anilist_module INTEGER
        )",
    )
    .execute(pool)
    .await
    .map_err(|_| SqlCreateError(String::from("Failed to create the database table.")))?;

    sqlx::query(
        "INSERT OR REPLACE INTO global_kill_switch (guild_id, anilist_module, ai_module) VALUES (?, ?, ?)",
    )
        .bind("1")
        .bind(1)
        .bind(1)
        .execute(pool)
        .await.map_err(|_| SqlCreateError(String::from("Failed to create the database table.")))?;

<<<<<<< HEAD

    sqlx::query(
        "CREATE TABLE IF NOT EXISTS registered_user (
=======
    sqlx::query(
        "CREATE TABLE IF NOT EXISTS registered_user  (
>>>>>>> 93cc9447
            user_id TEXT PRIMARY KEY,
            anilist_username TEXT,
        )",
    )
    .execute(pool)
    .await
    .map_err(|_| SqlCreateError(String::from("Failed to create the database table.")))?;

    Ok(())
}<|MERGE_RESOLUTION|>--- conflicted
+++ resolved
@@ -163,14 +163,8 @@
         .execute(pool)
         .await.map_err(|_| SqlCreateError(String::from("Failed to create the database table.")))?;
 
-<<<<<<< HEAD
-
-    sqlx::query(
-        "CREATE TABLE IF NOT EXISTS registered_user (
-=======
     sqlx::query(
         "CREATE TABLE IF NOT EXISTS registered_user  (
->>>>>>> 93cc9447
             user_id TEXT PRIMARY KEY,
             anilist_username TEXT,
         )",
