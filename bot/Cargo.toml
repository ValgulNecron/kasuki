--- conflicted
+++ resolved
@@ -30,11 +30,7 @@
 palette = "0.7.6"
 tracing-appender = "0.2.3"
 rayon = "1.10.0"
-<<<<<<< HEAD
 prost = "0.13.3"
-=======
-rcgen = "0.13.1"
->>>>>>> ade7296c
 markdown_converter = "0.3.4"
 futures = "0.3.31"
 rapidfuzz = "0.5.0"
@@ -48,20 +44,11 @@
 dashmap = "6.1.0"
 sea-orm = { version = "1.1.0", features = ["sqlx-sqlite", "sqlx-postgres", "runtime-tokio-rustls"] }
 serde_urlencoded = "0.7.1"
-<<<<<<< HEAD
-dotenvy = "0.15.7"
-=======
->>>>>>> ade7296c
 catbox = "0.8.2"
 tempfile = "3.14.0"
 rusty_ytdl = { version = "0.7.4", features = ["rustls-tls"] }
-<<<<<<< HEAD
-anyhow = "1.0.91"
-small-fixed-array = "0.4.5"
-=======
 anyhow = "1.0.92"
 small-fixed-array = "0.4.6"
->>>>>>> ade7296c
 
 [build-dependencies]
 cynic-codegen = { version = "3.8.0" }
