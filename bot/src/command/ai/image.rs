use std::sync::Arc;

use crate::command::command_trait::{
	Command, Embed, EmbedType, PremiumCommand, PremiumCommandType, SlashCommand,
};
use crate::config::Config;
use crate::constant::DEFAULT_STRING;
use crate::event_handler::BotData;
use crate::helper::get_option::subcommand::{
	get_option_map_integer_subcommand, get_option_map_string_subcommand,
};
use crate::helper::image_saver::general_image_saver::image_saver;
use crate::structure::message::ai::image::load_localization_image;
use anyhow::{anyhow, Result};
use image::EncodableLayout;
use prost::bytes::Bytes;
use prost::Message;
use reqwest::header::{HeaderMap, HeaderValue, AUTHORIZATION, CONTENT_TYPE};
use serde::{Deserialize, Serialize};
use serde_json::{json, Value};
use serenity::all::{CommandInteraction, Context as SerenityContext, CreateAttachment};
use tracing::{error, trace};
use uuid::Uuid;

pub struct ImageCommand {
	pub ctx: SerenityContext,
	pub command_interaction: CommandInteraction,
	pub command_name: String,
}

impl Command for ImageCommand {
	fn get_ctx(&self) -> &SerenityContext {
		&self.ctx
	}

	fn get_command_interaction(&self) -> &CommandInteraction {
		&self.command_interaction
	}
}

impl SlashCommand for ImageCommand {
	async fn run_slash(&self) -> Result<()> {
		let ctx = &self.ctx;
		let bot_data = ctx.data::<BotData>().clone();
		if self
			.check_hourly_limit(
				self.command_name.clone(),
				&bot_data.clone(),
				PremiumCommandType::AIImage,
			)
			.await?
		{
			return Err(anyhow!(
				"You have reached your hourly limit. Please try again later.",
			));
		}

		let command_interaction = &self.command_interaction;

		let config = bot_data.config.clone();

		let map = get_option_map_integer_subcommand(command_interaction);

		let n = *map.get(&String::from("n")).unwrap_or(&1);

		let data = get_value(command_interaction, n, &config);

		let guild_id = match command_interaction.guild_id {
			Some(id) => id.to_string(),
			None => String::from("0"),
		};

		let image_localised = load_localization_image(guild_id.clone(), config.db.clone()).await?;

		self.defer().await?;

		let uuid_name = Uuid::new_v4();

		let filename = format!("{}.png", uuid_name);

		let token = config.ai.image.ai_image_token.clone().unwrap_or_default();

		let url = config
			.ai
			.image
			.ai_image_base_url
			.clone()
			.unwrap_or_default();

		// check the last 3 characters of the url if it v1/ or v1 or something else
		let url = if url.ends_with("v1/") {
			format!("{}images/generations", url)
		} else if url.ends_with("v1") {
			format!("{}/images/generations", url)
		} else {
			format!("{}/v1/images/generations", url)
		};

		let client = reqwest::Client::new();

		let token = token.as_str();

		let mut headers = HeaderMap::new();

		headers.insert(
			AUTHORIZATION,
			HeaderValue::from_str(&format!("Bearer {}", token))?,
		);

		headers.insert(CONTENT_TYPE, HeaderValue::from_static("application/json"));

		let url = url.as_str();

		let res = client.post(url).headers(headers).json(&data).send().await?;

		let res = res.json().await?;

		trace!(?res);

		let guild_id = match command_interaction.guild_id {
			Some(guild_id) => guild_id.to_string(),
			None => String::from("0"),
		};

		let bytes = get_image_from_response(
			res,
			config.image.save_image.clone(),
			config.image.save_server.clone(),
			config.image.token.clone(),
			guild_id.clone(),
		)
		.await?;

		let (images, attachement) = if n == 1 {
			(
				image_with_n_equal_1(filename.clone(), bytes.clone()).await,
				Some(vec![format!("attachment://{}", &filename)]),
			)
		} else {
			let (images, filenames) = image_with_n_greater_than_1(filename, bytes).await;
			(images, Some(filenames))
		};

		for image in images.clone() {
			let bytes = image.data.clone();
			let filename = image.filename.clone();
			let image_config = bot_data.config.image.clone();
			let bytes: Vec<u8> = bytes.clone().to_owned().into();
			image_saver(
				guild_id.to_string(),
				filename.to_string(),
				bytes,
				image_config.save_server.unwrap_or_default(),
				image_config.token.unwrap_or_default(),
				image_config.save_image,
			)
			.await?;
		}

		self.send_embed(
			Vec::new(),
			attachement,
			image_localised.title,
			String::new(),
			None,
			None,
			EmbedType::Followup,
			None,
			images,
		)
		.await
	}
}

fn get_value(command_interaction: &CommandInteraction, n: i64, config: &Arc<Config>) -> Value {
	let map = get_option_map_string_subcommand(command_interaction);

	let prompt = map
		.get(&String::from("description"))
		.unwrap_or(DEFAULT_STRING);

	let model = config.ai.image.ai_image_model.clone().unwrap_or_default();

	let model = model.as_str();

	let quality = config.ai.image.ai_image_style.clone();

	let style = config.ai.image.ai_image_quality.clone();

	let size = config
		.ai
		.image
		.ai_image_size
		.clone()
		.unwrap_or(String::from("1024x1024"));

	let data: Value = match (quality, style) {
		(Some(quality), Some(style)) => {
			json!({
				"prompt": prompt,
				"n": n,
				"size": size,
				"model": model,
				"quality": quality,
				"style": style,
				"response_format": "url"
			})
		},
		(None, Some(style)) => {
			json!({
				"prompt": prompt,
				"n": n,
				"size": size,
				"model": model,
				"style": style,
				"response_format": "url"
			})
		},
		(Some(quality), None) => {
			json!({
				"prompt": prompt,
				"n": n,
				"size": size,
				"model": model,
				"quality": quality,
				"response_format": "url"
			})
		},
		(None, None) => {
			json!({
				"prompt": prompt,
				"n": n,
				"size": size,
				"model": model,
				"response_format": "url"
			})
		},
	};

	data
}

async fn image_with_n_equal_1<'a>(
	filename: String, bytes: Vec<Bytes>,
) -> Vec<CreateAttachment<'a>> {
	let bytes = bytes[0].as_bytes().to_vec();
	let attachment = CreateAttachment::bytes(bytes, filename);

<<<<<<< HEAD
	let token = token.unwrap_or_default();

	let saver = save_type.unwrap_or_default();

	match image_saver(
		guild_id,
		filename.clone(),
		bytes.clone().encode_to_vec(),
		saver_server,
		token,
		saver,
	)
	.await
	{
		Ok(_) => (),
		Err(e) => error!("Error saving image: {}", e),
	}

	let bytes = bytes.as_bytes().to_vec();
	let attachment = CreateAttachment::bytes(bytes, filename);

	let builder_message = CreateInteractionResponseFollowup::new()
		.embed(builder_embed)
		.files(vec![attachment]);

	command_interaction
		.create_followup(&ctx.http, builder_message)
		.await?;

	Ok(())
=======
	vec![attachment]
>>>>>>> ade7296c
}

async fn image_with_n_greater_than_1<'a>(
	filename: String, bytes: Vec<Bytes>,
) -> (Vec<CreateAttachment<'a>>, Vec<String>) {
	let attachments: (Vec<CreateAttachment>, Vec<String>) = bytes
		.iter()
		.enumerate()
		.map(|(index, byte)| {
			let filename = format!("{}_{}.png", filename, index);
			let byte = byte.as_bytes().to_vec();
<<<<<<< HEAD
			CreateAttachment::bytes(byte, filename)
=======
			(
				CreateAttachment::bytes(byte, filename.clone()),
				format!("{}_{}.png", filename, index),
			)
>>>>>>> ade7296c
		})
		.collect();

	attachments
}

async fn get_image_from_response(
	json: Value, saver_server: String, token: Option<String>, save_type: Option<String>,
	guild_id: String,
) -> Result<Vec<Bytes>> {
	let token = token.unwrap_or_default();

	let saver = save_type.unwrap_or_default();

	let mut bytes = Vec::new();

	let root: Root = match serde_json::from_value(json.clone()) {
		Ok(root) => root,
		Err(e) => {
			let root1: Root1 = serde_json::from_value(json)?;

			return Err(anyhow!(format!(
				"Error: {} ............ {:?}",
				e, root1.error
			)));
		},
	};

	let urls: Vec<String> = root.data.iter().map(|data| data.url.clone()).collect();

	trace!("{:?}", urls);

	for (i, url) in urls.iter().enumerate() {
		let client = reqwest::Client::new();

		let res = client.get(url).send().await?;

		let body = res.bytes().await?;

		let filename = format!("ai_{}_{}.png", i, Uuid::new_v4());

		match image_saver(
			guild_id.clone(),
			filename.clone(),
			body.clone().encode_to_vec(),
			saver_server.clone(),
			token.clone(),
			saver.clone(),
		)
		.await
		{
			Ok(_) => (),
			Err(e) => error!("Error saving image: {}", e),
		}

		bytes.push(body);
	}

	Ok(bytes)
}

#[derive(Debug, Deserialize)]

struct Root {
	#[serde(rename = "data")]
	data: Vec<Data>,
}

#[derive(Debug, Deserialize)]

struct Data {
	url: String,
}

#[derive(Debug, Serialize, Deserialize)]

struct AiError {
	pub message: String,
	#[serde(rename = "type")]
	pub error_type: String,
	pub param: Option<String>,
	pub code: String,
}

#[derive(Debug, Serialize, Deserialize)]

struct Root1 {
	pub error: AiError,
}<|MERGE_RESOLUTION|>--- conflicted
+++ resolved
@@ -246,40 +246,7 @@
 	let bytes = bytes[0].as_bytes().to_vec();
 	let attachment = CreateAttachment::bytes(bytes, filename);
 
-<<<<<<< HEAD
-	let token = token.unwrap_or_default();
-
-	let saver = save_type.unwrap_or_default();
-
-	match image_saver(
-		guild_id,
-		filename.clone(),
-		bytes.clone().encode_to_vec(),
-		saver_server,
-		token,
-		saver,
-	)
-	.await
-	{
-		Ok(_) => (),
-		Err(e) => error!("Error saving image: {}", e),
-	}
-
-	let bytes = bytes.as_bytes().to_vec();
-	let attachment = CreateAttachment::bytes(bytes, filename);
-
-	let builder_message = CreateInteractionResponseFollowup::new()
-		.embed(builder_embed)
-		.files(vec![attachment]);
-
-	command_interaction
-		.create_followup(&ctx.http, builder_message)
-		.await?;
-
-	Ok(())
-=======
 	vec![attachment]
->>>>>>> ade7296c
 }
 
 async fn image_with_n_greater_than_1<'a>(
@@ -291,14 +258,10 @@
 		.map(|(index, byte)| {
 			let filename = format!("{}_{}.png", filename, index);
 			let byte = byte.as_bytes().to_vec();
-<<<<<<< HEAD
-			CreateAttachment::bytes(byte, filename)
-=======
 			(
 				CreateAttachment::bytes(byte, filename.clone()),
 				format!("{}_{}.png", filename, index),
 			)
->>>>>>> ade7296c
 		})
 		.collect();
 
