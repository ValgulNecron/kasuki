use std::borrow::Cow;
use crate::command::command_trait::{Command, Embed, EmbedContent, EmbedType, SlashCommand};
use crate::components::anilist::list_all_activity::get_formatted_activity_list;
use crate::config::Config;
use crate::constant::ACTIVITY_LIST_LIMIT;
use crate::database::activity_data::Column;
use crate::database::prelude::ActivityData;
use crate::event_handler::BotData;
use crate::get_url;
use crate::helper::create_default_embed::get_default_embed;
use crate::structure::message::anilist_server::list_all_activity::load_localization_list_activity;
use anyhow::{anyhow, Result};
use sea_orm::ColumnTrait;
use sea_orm::EntityTrait;
use sea_orm::QueryFilter;
use serenity::all::CreateInteractionResponse::Defer;
use serenity::all::{
	CommandInteraction, Context as SerenityContext, CreateActionRow, CreateButton,
	CreateInteractionResponseFollowup, CreateInteractionResponseMessage,
};
use std::borrow::Cow;
use std::sync::Arc;
use tracing::trace;

pub struct ListAllActivity {
	pub ctx: SerenityContext,
	pub command_interaction: CommandInteraction,
}

impl Command for ListAllActivity {
	fn get_ctx(&self) -> &SerenityContext {
		&self.ctx
	}

	fn get_command_interaction(&self) -> &CommandInteraction {
		&self.command_interaction
	}
}

impl SlashCommand for ListAllActivity {
	async fn run_slash(&self) -> Result<()> {
		let ctx = self.get_ctx();
		let command_interaction = self.get_command_interaction();
		let bot_data = ctx.data::<BotData>().clone();
		let config = bot_data.config.clone();
		let guild_id = command_interaction
			.guild_id
			.ok_or(anyhow!("Could not get the id of the guild"))?;

		let list_activity_localised_text =
			load_localization_list_activity(guild_id.to_string(), config.db.clone()).await?;

		self.defer().await?;

		let connection = bot_data.db_connection.clone();

		let list = ActivityData::find()
			.filter(Column::ServerId.eq(guild_id.to_string()))
			.all(&*connection)
			.await?;

		let len = list.len();

		let next_page = 1;

		let activity: Vec<String> = get_formatted_activity_list(list, 0);

		let join_activity = activity.join("\n");

		let mut content = EmbedContent {
			title: list_activity_localised_text.title,
			description: join_activity,
			thumbnail: None,
			url: None,
			command_type: EmbedType::Followup,
			colour: None,
			fields: vec![],
			images: None,
			action_row: None,
		};

		trace!("{:?}", len);

		trace!("{:?}", ACTIVITY_LIST_LIMIT);

		if len > ACTIVITY_LIST_LIMIT as usize {
<<<<<<< HEAD
			content.action_row = Some(CreateActionRow::Buttons(Cow::from(vec![CreateButton::new(format!(
				"next_activity_{}",
				next_page
			))
				.label(&list_activity_localised_text.next)])));
=======
			content.action_row = Some(CreateActionRow::Buttons(Cow::from(vec![
				CreateButton::new(format!("next_activity_{}", next_page))
					.label(&list_activity_localised_text.next),
			])));
>>>>>>> 165e469c
		}

		self.send_embed(content).await
	}
}<|MERGE_RESOLUTION|>--- conflicted
+++ resolved
@@ -18,7 +18,6 @@
 	CommandInteraction, Context as SerenityContext, CreateActionRow, CreateButton,
 	CreateInteractionResponseFollowup, CreateInteractionResponseMessage,
 };
-use std::borrow::Cow;
 use std::sync::Arc;
 use tracing::trace;
 
@@ -84,18 +83,10 @@
 		trace!("{:?}", ACTIVITY_LIST_LIMIT);
 
 		if len > ACTIVITY_LIST_LIMIT as usize {
-<<<<<<< HEAD
-			content.action_row = Some(CreateActionRow::Buttons(Cow::from(vec![CreateButton::new(format!(
-				"next_activity_{}",
-				next_page
-			))
-				.label(&list_activity_localised_text.next)])));
-=======
 			content.action_row = Some(CreateActionRow::Buttons(Cow::from(vec![
 				CreateButton::new(format!("next_activity_{}", next_page))
 					.label(&list_activity_localised_text.next),
 			])));
->>>>>>> 165e469c
 		}
 
 		self.send_embed(content).await
